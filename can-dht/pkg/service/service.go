package service

import (
	"context"
	"fmt"
	"log"
	"math/rand"

	// "net"
	"sync"
	"time"

	"github.com/can-dht/pkg/crypto"
	"github.com/can-dht/pkg/integrity"
	"github.com/can-dht/pkg/node"
	"github.com/can-dht/pkg/routing"
	"github.com/can-dht/pkg/storage"
	pb "github.com/can-dht/proto"
	"google.golang.org/grpc"
	"google.golang.org/grpc/codes"
	"google.golang.org/grpc/status"
	// This will be generated after running protoc
	// pb "github.com/can-dht/proto"
)

// CANServer implements the CAN service
type CANServer struct {
	// Node is the local node instance
	Node *node.Node

	// Router handles routing
	Router *routing.Router

	// Store handles data persistence
	Store *storage.Store

	// KeyManager handles encryption and integrity
	KeyManager *crypto.KeyManager

	// Config holds server configuration
	Config *CANConfig

	// LoadStats tracks load statistics for load balancing
	LoadStats *LoadStats

<<<<<<< HEAD
	// IntegrityChecker performs periodic integrity checks
	IntegrityChecker *integrity.PeriodicChecker
=======
	// FailureCoordination tracks ongoing failure handling
	FailureCoordination map[node.NodeID]*FailureCoordinationInfo

	// For canceling takeover timers
	takeoverTimers map[node.NodeID]*time.Timer
>>>>>>> 213517c5

	mu sync.RWMutex
}

// CANConfig holds the configuration for the CAN DHT server
type CANConfig struct {
	// Number of dimensions in the CAN space
	Dimensions int
	// Directory for data storage
	DataDir string
	// Enable encryption for stored data
	EnableEncryption bool
	// Replication factor for fault tolerance (1 = no replication)
	ReplicationFactor int
	// Interval between heartbeat messages
	HeartbeatInterval time.Duration
	// Timeout for considering a node dead
	HeartbeatTimeout time.Duration
	// Interval between integrity checks (0 = disabled)
	IntegrityCheckInterval time.Duration
}

// FailureCoordinationInfo tracks coordination information for a node failure
type FailureCoordinationInfo struct {
	// The failed node's zone
	FailedZone *node.Zone

	// Have we cancelled our takeover timer?
	TimerCancelled bool

	// Have we initiated a takeover?
	TakeoverInitiated bool
}

// DefaultCANConfig returns a default configuration
func DefaultCANConfig() CANConfig {
	return CANConfig{
		Dimensions:             2,
		DataDir:                "data",
		EnableEncryption:       true,
		ReplicationFactor:      1,
		HeartbeatInterval:      5 * time.Second,
		HeartbeatTimeout:       15 * time.Second,
		IntegrityCheckInterval: 1 * time.Hour, // Default to hourly checks
	}
}

// NewCANServer creates a new CAN server
func NewCANServer(nodeID node.NodeID, address string, config *CANConfig) (*CANServer, error) {
	// Create the local node
	// Initially, the node owns the entire coordinate space
	minPoint := make(node.Point, config.Dimensions)
	maxPoint := make(node.Point, config.Dimensions)
	for i := 0; i < config.Dimensions; i++ {
		minPoint[i] = 0.0
		maxPoint[i] = 1.0
	}

	zone, err := node.NewZone(minPoint, maxPoint)
	if err != nil {
		return nil, fmt.Errorf("failed to create zone: %w", err)
	}

	localNode := node.NewNode(nodeID, address, zone, config.Dimensions)

	// Create the router
	router := routing.NewRouter(config.Dimensions)

	// Create the store
	storeOpts := storage.DefaultStoreOptions()
	storeOpts.DataDir = config.DataDir
	store, err := storage.NewStore(storeOpts)
	if err != nil {
		return nil, fmt.Errorf("failed to create store: %w", err)
	}

	// Create the key manager if encryption is enabled
	var keyManager *crypto.KeyManager
	if config.EnableEncryption {
		keyManager, err = crypto.NewKeyManager()
		if err != nil {
			return nil, fmt.Errorf("failed to create key manager: %w", err)
		}
	}

<<<<<<< HEAD
	server := &CANServer{
		Node:       localNode,
		Router:     router,
		Store:      store,
		KeyManager: keyManager,
		Config:     config,
	}

	// Initialize the integrity checker if interval is non-zero
	if config.IntegrityCheckInterval > 0 {
		server.initIntegrityChecker()
	}

	return server, nil
}

// initIntegrityChecker initializes the integrity checker
func (s *CANServer) initIntegrityChecker() {
	if s.KeyManager == nil {
		// No integrity checker needed if encryption is disabled
		return
	}

	s.IntegrityChecker = integrity.NewPeriodicChecker(s.Store, s.KeyManager, s.Config.IntegrityCheckInterval)

	// Custom handler for corruption events
	s.IntegrityChecker.OnCorruptionFound = func(key string, result *integrity.CheckResult) {
		log.Printf("Data corruption detected for key %s: %v", key, result.Error)

		if result.RepairedOK {
			log.Printf("Successfully repaired corrupted data for key %s from replica", key)
		} else {
			// If we couldn't repair locally, try to get from other nodes
			log.Printf("Local repair failed for key %s, attempting to retrieve from network", key)
			ctx, cancel := context.WithTimeout(context.Background(), 30*time.Second)
			defer cancel()

			// Try to retrieve from network
			if s.Config.ReplicationFactor > 1 {
				if err := s.RecoverCorruptedData(ctx, key); err != nil {
					log.Printf("Network recovery failed for key %s: %v", key, err)
				} else {
					log.Printf("Successfully recovered corrupted data for key %s from network", key)
				}
			}
		}
	}

	// Custom handler for check completion
	s.IntegrityChecker.OnCheckCompleted = func(stats *integrity.IntegrityStats) {
		log.Printf("Integrity check completed: %d total, %d corrupted, %d repaired, %d unrepaired",
			stats.TotalChecks, stats.CorruptedData, stats.RepairedData, stats.UnrepairedData)
	}
}

// RecoverCorruptedData attempts to recover corrupted data from other nodes in the network
func (s *CANServer) RecoverCorruptedData(ctx context.Context, key string) error {
	// This is a simplified implementation
	// In a real system, you would:
	// 1. Find nodes that might have replicas of this data
	// 2. Query those nodes for the data
	// 3. Verify the integrity of retrieved data
	// 4. Store the valid data locally

	// For now, we'll just try to get the data from the network as a normal GET
	_, err := s.Get(ctx, key)
	if err != nil {
		return fmt.Errorf("failed to recover data: %w", err)
	}

	// If we got here, the data was successfully retrieved and is already stored locally
	log.Printf("Successfully recovered data for key %s from network", key)
	return nil
=======
	// Initialize failure coordination maps
	server := &CANServer{
		Node:                localNode,
		Router:              router,
		Store:               store,
		KeyManager:          keyManager,
		Config:              config,
		FailureCoordination: make(map[node.NodeID]*FailureCoordinationInfo),
		takeoverTimers:      make(map[node.NodeID]*time.Timer),
	}

	return server, nil
>>>>>>> 213517c5
}

// Start starts the CAN server
func (s *CANServer) Start() {
	// Start the heartbeat process
	go s.startHeartbeatProcess()

	// Start the integrity checker if configured
	if s.IntegrityChecker != nil {
		log.Printf("Starting periodic integrity checks with interval %v", s.Config.IntegrityCheckInterval)
		s.IntegrityChecker.Start()
	}
}

// StartGRPCServer starts the gRPC server
func (s *CANServer) StartGRPCServer(grpcServer *grpc.Server) {
	// Create a gRPC server implementation
	grpcImpl := NewGRPCServer(s)

	// Register with the gRPC server
	grpcImpl.RegisterWithGRPCServer(grpcServer)
}

// Stop stops the CAN server
func (s *CANServer) Stop() error {
	// Stop the integrity checker if running
	if s.IntegrityChecker != nil {
		s.IntegrityChecker.Stop()
	}

	return s.Store.Close()
}

// startHeartbeatProcess starts sending periodic heartbeats to neighbors
func (s *CANServer) startHeartbeatProcess() {
	ticker := time.NewTicker(s.Config.HeartbeatInterval)
	defer ticker.Stop()

	for range ticker.C {
		s.sendHeartbeats()
		s.checkDeadNodes()
	}
}

// sendHeartbeats sends heartbeats to all neighbors
func (s *CANServer) sendHeartbeats() {
	s.mu.RLock()
	neighbors := s.Node.GetNeighbors()
	s.mu.RUnlock()

	for _, nbrInfo := range neighbors {
		// Use a separate goroutine for each neighbor to avoid blocking
		go func(neighbor *node.NeighborInfo) {
			// Create context with timeout
			ctx, cancel := context.WithTimeout(context.Background(), 2*time.Second)
			defer cancel()

			// Connect to the neighbor
			client, conn, err := ConnectToNode(ctx, neighbor.Address)
			if err != nil {
				log.Printf("Failed to connect to neighbor %s for heartbeat: %v", neighbor.ID, err)
				return
			}
			defer conn.Close()

			// Send heartbeat
			heartbeatReq := &pb.HeartbeatRequest{
				NodeId:    string(s.Node.ID),
				Timestamp: time.Now().UnixNano(),
			}

			_, err = client.Heartbeat(ctx, heartbeatReq)
			if err != nil {
				log.Printf("Failed to send heartbeat to neighbor %s: %v", neighbor.ID, err)
			}
		}(nbrInfo)
	}
}

// checkDeadNodes checks for neighbors that haven't sent a heartbeat recently
func (s *CANServer) checkDeadNodes() {
	s.mu.Lock()
	defer s.mu.Unlock()

	now := time.Now()
	deadNodes := make([]node.NodeID, 0)
	deadNodeInfo := make(map[node.NodeID]*node.NeighborInfo)

	// Check which nodes are dead
	for id, lastHeartbeat := range s.Node.Heartbeats {
		if now.Sub(lastHeartbeat) > s.Config.HeartbeatTimeout {
			// Get neighbor info before removing
			if info, exists := s.Node.Neighbors[id]; exists {
				deadNodeInfo[id] = info
			}
			deadNodes = append(deadNodes, id)
		}
	}

	if len(deadNodes) == 0 {
		return
	}

	log.Printf("Detected %d dead nodes: %v", len(deadNodes), deadNodes)

	// Process dead nodes one by one
	for _, id := range deadNodes {
		s.handleDeadNode(id, deadNodeInfo[id])
	}
}

// handleDeadNode handles a detected dead node
func (s *CANServer) handleDeadNode(deadNodeID node.NodeID, info *node.NeighborInfo) {
	// Remove the dead node from our neighbors list
	delete(s.Node.Neighbors, deadNodeID)
	delete(s.Node.Heartbeats, deadNodeID)

	// If we don't have the node's zone info, we can't do much more
	if info == nil || info.Zone == nil {
		log.Printf("No zone information for dead node %s", deadNodeID)
		return
	}

	// Check if we're actually a neighbor of the failed node
	if !s.Node.IsNeighborZone(info.Zone) {
		log.Printf("Not a direct neighbor of dead node %s, not participating in takeover", deadNodeID)
		return
	}

	log.Printf("Detected dead node %s, initiating takeover coordination", deadNodeID)

	// Create failure coordination info
	s.FailureCoordination[deadNodeID] = &FailureCoordinationInfo{
		FailedZone:        info.Zone,
		TimerCancelled:    false,
		TakeoverInitiated: false,
	}

	// Calculate our zone volume
	ourVolume := calculateZoneVolume(s.Node.Zone)

	// Set timer proportional to our zone volume (scaled by a constant)
	// Smaller zones get smaller timeouts, so they attempt takeover first
	timerDuration := time.Duration(ourVolume*1000) * time.Millisecond

	log.Printf("Starting takeover timer for node %s with duration %v", deadNodeID, timerDuration)

	// Create a context with timeout for the takeover attempt
	ctx, cancel := context.WithTimeout(context.Background(), 30*time.Second)

	// Start the timer
	timer := time.AfterFunc(timerDuration, func() {
		// This will execute when the timer expires
		s.mu.Lock()
		info := s.FailureCoordination[deadNodeID]

		// Check if our timer was cancelled
		if info == nil || info.TimerCancelled {
			s.mu.Unlock()
			cancel()
			return
		}

		// Update our state
		info.TakeoverInitiated = true
		s.mu.Unlock()

		// Send TAKEOVER messages to all neighbors of the failed node
		s.broadcastTakeoverMessage(ctx, deadNodeID, info.FailedZone, ourVolume)

		// Wait briefly for responses
		time.Sleep(1 * time.Second)

		// Check if we should proceed with takeover
		s.mu.Lock()
		info = s.FailureCoordination[deadNodeID]
		shouldProceed := info != nil && !info.TimerCancelled && info.TakeoverInitiated
		s.mu.Unlock()

		if shouldProceed {
			// We won the coordination, proceed with takeover
			log.Printf("Proceeding with takeover for node %s", deadNodeID)
			if err := s.TakeOverZone(ctx, deadNodeID, info.FailedZone); err != nil {
				log.Printf("Failed to take over zone for dead node %s: %v", deadNodeID, err)
			}
		}

		cancel()
	})

	// Store the timer so we can cancel it if needed
	s.takeoverTimers[deadNodeID] = timer
}

// broadcastTakeoverMessage sends TAKEOVER messages to all neighbors of the failed node
func (s *CANServer) broadcastTakeoverMessage(ctx context.Context, failedNodeID node.NodeID, failedZone *node.Zone, ourVolume float64) {
	// Get all our neighbors
	neighbors := s.Node.GetNeighbors()

	// Prepare the takeover request
	takeoverReq := &pb.TakeoverRequest{
		SenderNodeId: string(s.Node.ID),
		FailedNodeId: string(failedNodeID),
		ZoneVolume:   ourVolume,
		FailedZone: &pb.Zone{
			MinPoint: &pb.Point{
				Coordinates: failedZone.MinPoint,
			},
			MaxPoint: &pb.Point{
				Coordinates: failedZone.MaxPoint,
			},
		},
	}

	// Send to all neighbors
	for _, neighbor := range neighbors {
		// Skip neighbors that are not relevant (not neighbors of the failed node)
		if !s.Node.IsNeighborZone(failedZone) {
			continue
		}

		// Connect to the neighbor
		client, conn, err := ConnectToNode(ctx, neighbor.Address)
		if err != nil {
			log.Printf("Failed to connect to neighbor %s for takeover coordination: %v", neighbor.ID, err)
			continue
		}

		// Send the takeover message
		resp, err := client.Takeover(ctx, takeoverReq)
		conn.Close()

		if err != nil {
			log.Printf("Failed to send takeover message to neighbor %s: %v", neighbor.ID, err)
			continue
		}

		// Process the response
		if !resp.AcceptTakeover {
			// They have a smaller zone, we should cancel our takeover
			s.mu.Lock()
			info := s.FailureCoordination[failedNodeID]
			if info != nil {
				info.TimerCancelled = true
				if timer := s.takeoverTimers[failedNodeID]; timer != nil {
					timer.Stop()
					delete(s.takeoverTimers, failedNodeID)
				}
			}
			s.mu.Unlock()

			log.Printf("Cancelling takeover for node %s due to smaller neighbor (volume: %f)",
				failedNodeID, resp.ResponderZoneVolume)
			return
		}
	}
}

// ProcessTakeoverMessage handles incoming TAKEOVER messages from other nodes
func (s *CANServer) ProcessTakeoverMessage(ctx context.Context, failedNodeID node.NodeID, senderNodeID node.NodeID, senderZoneVolume float64, failedZone *node.Zone) (bool, float64) {
	s.mu.Lock()
	defer s.mu.Unlock()

	// Calculate our zone volume
	ourVolume := calculateZoneVolume(s.Node.Zone)

	// If the sender's zone is smaller than ours, we should accept their takeover
	if senderZoneVolume < ourVolume {
		// Cancel our timer if we have one
		info := s.FailureCoordination[failedNodeID]
		if info != nil {
			info.TimerCancelled = true
			if timer := s.takeoverTimers[failedNodeID]; timer != nil {
				timer.Stop()
				delete(s.takeoverTimers, failedNodeID)
			}
		}

		log.Printf("Accepting takeover from %s for node %s (their volume: %f, our volume: %f)",
			senderNodeID, failedNodeID, senderZoneVolume, ourVolume)

		// Accept their takeover
		return true, ourVolume
	}

	// Our zone is smaller, so we reject their takeover
	log.Printf("Rejecting takeover from %s for node %s (their volume: %f, our volume: %f)",
		senderNodeID, failedNodeID, senderZoneVolume, ourVolume)

	return false, ourVolume
}

// Join joins an existing CAN network
func (s *CANServer) Join(ctx context.Context, entryNodeAddress string) error {
	// Generate a random point in the coordinate space
	randPoint := make(node.Point, s.Config.Dimensions)
	for i := 0; i < s.Config.Dimensions; i++ {
		randPoint[i] = rand.Float64()
	}

	// Connect to the entry node
	client, conn, err := ConnectToNode(ctx, entryNodeAddress)
	if err != nil {
		return fmt.Errorf("failed to connect to entry node: %w", err)
	}
	defer conn.Close()

	// Find the node responsible for the random point
	findReq := &pb.FindNodeRequest{
		Target: &pb.FindNodeRequest_Point{
			Point: &pb.Point{
				Coordinates: randPoint,
			},
		},
	}

	findResp, err := client.FindNode(ctx, findReq)
	if err != nil {
		return fmt.Errorf("failed to find responsible node: %w", err)
	}

	// Get the address of the node responsible for the random point
	var responsibleNodeAddress string
	if findResp.IsResponsible {
		responsibleNodeAddress = entryNodeAddress
	} else {
		// Connect to the responsible node
		responsibleNodeAddress = findResp.ResponsibleNode.Address
	}

	// Connect to the responsible node
	var responsibleClient pb.CANServiceClient
	var responsibleConn *grpc.ClientConn
	if responsibleNodeAddress == entryNodeAddress {
		responsibleClient = client
		responsibleConn = conn
	} else {
		responsibleClient, responsibleConn, err = ConnectToNode(ctx, responsibleNodeAddress)
		if err != nil {
			return fmt.Errorf("failed to connect to responsible node: %w", err)
		}
		defer responsibleConn.Close()
	}

	// Send join request to the responsible node
	joinReq := &pb.JoinRequest{
		NewNodeId:      string(s.Node.ID),
		NewNodeAddress: s.Node.Address,
		JoinPoint: &pb.Point{
			Coordinates: randPoint,
		},
	}

	joinResp, err := responsibleClient.Join(ctx, joinReq)
	if err != nil {
		return fmt.Errorf("join request failed: %w", err)
	}

	if !joinResp.Success {
		return fmt.Errorf("join request was unsuccessful")
	}

	// Update our zone based on the response
	s.mu.Lock()
	newZone, err := node.NewZone(
		node.Point(joinResp.AssignedZone.MinPoint.Coordinates),
		node.Point(joinResp.AssignedZone.MaxPoint.Coordinates),
	)
	if err != nil {
		s.mu.Unlock()
		return fmt.Errorf("failed to create zone from join response: %w", err)
	}
	s.Node.Zone = newZone

	// Track new neighbors
	newNeighbors := make(map[node.NodeID]*node.NeighborInfo)

	// Add neighbors from the response
	for _, nbrInfo := range joinResp.Neighbors {
		nodeID := node.NodeID(nbrInfo.Id)
		if nodeID == s.Node.ID {
			continue // Skip self
		}

		zone, err := node.NewZone(
			node.Point(nbrInfo.Zone.MinPoint.Coordinates),
			node.Point(nbrInfo.Zone.MaxPoint.Coordinates),
		)
		if err != nil {
			s.mu.Unlock()
			return fmt.Errorf("failed to create zone for neighbor: %w", err)
		}

		// Add to neighbors map
		neighborInfo := &node.NeighborInfo{
			ID:      nodeID,
			Address: nbrInfo.Address,
			Zone:    zone,
		}

		s.Node.AddNeighbor(nodeID, nbrInfo.Address, zone)
		newNeighbors[nodeID] = neighborInfo
	}

	// Store data from the response
	for key, value := range joinResp.Data {
		// Store the key-value pair
		s.Node.Put(key, string(value))

		// Also store in persistent storage if available
		if s.Store != nil {
			if err := s.Store.Put(key, value); err != nil {
				log.Printf("Warning: failed to store key %s in persistent storage: %v", key, err)
			}
		}
	}
	s.mu.Unlock()

	// Notify all potential neighbors about our presence
	// This helps update routing tables and ensures proper network connectivity
	for _, neighborInfo := range newNeighbors {
		// Connect to the neighbor
		nbrClient, nbrConn, err := ConnectToNode(ctx, neighborInfo.Address)
		if err != nil {
			log.Printf("Warning: failed to connect to neighbor %s: %v", neighborInfo.ID, err)
			continue
		}

		// Send update neighbors request with our info
		updateReq := &pb.UpdateNeighborsRequest{
			NodeId: string(s.Node.ID),
			Neighbors: []*pb.NodeInfo{
				{
					Id:      string(s.Node.ID),
					Address: s.Node.Address,
					Zone: &pb.Zone{
						MinPoint: &pb.Point{
							Coordinates: s.Node.Zone.MinPoint,
						},
						MaxPoint: &pb.Point{
							Coordinates: s.Node.Zone.MaxPoint,
						},
					},
				},
			},
		}

		_, err = nbrClient.UpdateNeighbors(ctx, updateReq)
		nbrConn.Close()
		if err != nil {
			log.Printf("Warning: failed to update neighbor %s: %v", neighborInfo.ID, err)
		}
	}

	log.Printf("Successfully joined the network, zone: %v", s.Node.Zone)
	return nil
}

// Leave leaves the CAN network gracefully
func (s *CANServer) Leave(ctx context.Context) error {
	s.mu.Lock()
	defer s.mu.Unlock()

	if len(s.Node.GetNeighbors()) == 0 {
		// No neighbors, just leave quietly
		return nil
	}

	// Collect all data that needs to be transferred
	dataToTransfer := make(map[string][]byte)
	for key, value := range s.Node.Data {
		dataToTransfer[key] = []byte(value)
	}

	// Send leave request to all neighbors
	for _, nbrInfo := range s.Node.GetNeighbors() {
		// Connect to the neighbor
		nbrClient, nbrConn, err := ConnectToNode(ctx, nbrInfo.Address)
		if err != nil {
			log.Printf("Warning: failed to connect to neighbor %s: %v", nbrInfo.ID, err)
			continue
		}

		// Send leave request
		leaveReq := &pb.LeaveRequest{
			NodeId: string(s.Node.ID),
			Data:   dataToTransfer,
		}

		_, err = nbrClient.Leave(ctx, leaveReq)
		nbrConn.Close()
		if err != nil {
			log.Printf("Warning: failed to send leave request to neighbor %s: %v", nbrInfo.ID, err)
		}
	}

	// Clear data and neighbors
	s.Node.Data = make(map[string]string)
	s.Node.Neighbors = make(map[node.NodeID]*node.NeighborInfo)

	return nil
}

// Put stores a key-value pair
func (s *CANServer) Put(ctx context.Context, key string, value []byte) error {
	// Record request for load balancing
	s.RecordRequest(key, true)

	// Hash the key to find the responsible node
	point := s.Router.HashToPoint(key)

	// Check if the local node is responsible for this point
	if s.Node.Zone.Contains(point) {
		// Encrypt the value if encryption is enabled
		var dataToStore []byte

		if s.Config.EnableEncryption && s.KeyManager != nil {
			secureData, encErr := s.KeyManager.EncryptAndAuthenticate(value)
			if encErr != nil {
				return fmt.Errorf("failed to encrypt value: %w", encErr)
			}

			// Serialize the secure data
			serialized := crypto.SerializeSecureData(secureData)
			dataToStore = []byte(serialized)
		} else {
			dataToStore = value
		}

		// Store the value
		if err := s.Store.Put(key, dataToStore); err != nil {
			return fmt.Errorf("failed to store value: %w", err)
		}

		// Replicate to neighbors if replication is enabled
		if s.Config.ReplicationFactor > 1 {
			if err := s.ReplicateData(ctx, key, dataToStore); err != nil {
				log.Printf("Warning: replication failed for key %s: %v", key, err)
				// Continue even if replication fails
			}
		}

		return nil
	}

	// If not responsible, find the next hop
	nextHop, isResponsible := s.Router.FindResponsibleNode(s.Node, key)
	if isResponsible {
		// This should not happen, as we already checked if the local node is responsible
		return fmt.Errorf("internal error: router says local node is responsible but zone check failed")
	}

	if nextHop == nil {
		return fmt.Errorf("no route to responsible node")
	}

	// Forward the request to the next hop
	client, conn, err := ConnectToNode(ctx, nextHop.Address)
	if err != nil {
		return fmt.Errorf("failed to connect to next hop: %w", err)
	}
	defer conn.Close()

	// Create the request
	req := &pb.PutRequest{
		Key:     key,
		Value:   value,
		Forward: false, // Not a forwarded request yet
	}

	// Send the request
	resp, err := client.Put(ctx, req)
	if err != nil {
		return fmt.Errorf("failed to forward PUT request: %w", err)
	}

	if !resp.Success {
		return fmt.Errorf("PUT request was unsuccessful")
	}

	return nil
}

// Get retrieves a value by key
func (s *CANServer) Get(ctx context.Context, key string) ([]byte, error) {
	// Record request for load balancing
	s.RecordRequest(key, false)

	// Hash the key to find the responsible node
	point := s.Router.HashToPoint(key)

	// Check if the local node is responsible for this point
	if s.Node.Zone.Contains(point) {
		// Retrieve the value
		value, exists, err := s.Store.Get(key)
		if err != nil {
			return nil, fmt.Errorf("failed to retrieve value: %w", err)
		}

		if !exists {
			return nil, status.Errorf(codes.NotFound, "key not found")
		}

		// Decrypt the value if encryption is enabled
		if s.Config.EnableEncryption && s.KeyManager != nil {
			// Deserialize the secure data
			secureData, err := crypto.DeserializeSecureData(string(value))
			if err != nil {
				return nil, fmt.Errorf("failed to deserialize secure data: %w", err)
			}

			// Decrypt and verify
			plaintext, err := s.KeyManager.DecryptAndVerify(secureData)
			if err != nil {
				return nil, fmt.Errorf("failed to decrypt value: %w", err)
			}

			return plaintext, nil
		}

		return value, nil
	}

	// If not responsible, find the next hop
	nextHop, isResponsible := s.Router.FindResponsibleNode(s.Node, key)
	if isResponsible {
		// This should not happen, as we already checked if the local node is responsible
		return nil, fmt.Errorf("internal error: router says local node is responsible but zone check failed")
	}

	if nextHop == nil {
		return nil, fmt.Errorf("no route to responsible node")
	}

	// Forward the request to the next hop
	client, conn, err := ConnectToNode(ctx, nextHop.Address)
	if err != nil {
		return nil, fmt.Errorf("failed to connect to next hop: %w", err)
	}
	defer conn.Close()

	// Create the request
	req := &pb.GetRequest{
		Key:     key,
		Forward: false, // Not a forwarded request yet
	}

	// Send the request
	resp, err := client.Get(ctx, req)
	if err != nil {
		return nil, fmt.Errorf("failed to forward GET request: %w", err)
	}

	if !resp.Success {
		return nil, fmt.Errorf("GET request was unsuccessful")
	}

	if !resp.Exists {
		return nil, status.Errorf(codes.NotFound, "key not found")
	}

	return resp.Value, nil
}

// Delete removes a key-value pair
func (s *CANServer) Delete(ctx context.Context, key string) error {
	// Record request for load balancing
	s.RecordRequest(key, true)

	// Hash the key to find the responsible node
	point := s.Router.HashToPoint(key)

	// Check if the local node is responsible for this point
	if s.Node.Zone.Contains(point) {
		// Delete the value
		if err := s.Store.Delete(key); err != nil {
			return fmt.Errorf("failed to delete value: %w", err)
		}

		// Delete from replicas if replication is enabled
		if s.Config.ReplicationFactor > 1 {
			if err := s.UpdatedDeleteWithReplication(ctx, key); err != nil {
				log.Printf("Warning: delete replication failed for key %s: %v", key, err)
				// Continue even if replication fails
			}
		}

		return nil
	}

	// If not responsible, find the next hop
	nextHop, isResponsible := s.Router.FindResponsibleNode(s.Node, key)
	if isResponsible {
		// This should not happen, as we already checked if the local node is responsible
		return fmt.Errorf("internal error: router says local node is responsible but zone check failed")
	}

	if nextHop == nil {
		return fmt.Errorf("no route to responsible node")
	}

	// Forward the request to the next hop
	client, conn, err := ConnectToNode(ctx, nextHop.Address)
	if err != nil {
		return fmt.Errorf("failed to connect to next hop: %w", err)
	}
	defer conn.Close()

	// Create the request
	req := &pb.DeleteRequest{
		Key:     key,
		Forward: false, // Not a forwarded request yet
	}

	// Send the request
	resp, err := client.Delete(ctx, req)
	if err != nil {
		return fmt.Errorf("failed to forward DELETE request: %w", err)
	}

	if !resp.Success {
		return fmt.Errorf("DELETE request was unsuccessful")
	}

	return nil
}

// // StartServer starts the gRPC server
// func (s *CANServer) StartServer(address string) error {
// 	lis, err := net.Listen("tcp", address)
// 	if err != nil {
// 		return fmt.Errorf("failed to listen: %w", err)
// 	}

// 	grpcServer := grpc.NewServer()
// 	pb.RegisterCANServiceServer(grpcServer, s)

// 	log.Printf("CAN DHT node starting on %s", address)
// 	return grpcServer.Serve(lis)
// }<|MERGE_RESOLUTION|>--- conflicted
+++ resolved
@@ -43,16 +43,14 @@
 	// LoadStats tracks load statistics for load balancing
 	LoadStats *LoadStats
 
-<<<<<<< HEAD
 	// IntegrityChecker performs periodic integrity checks
 	IntegrityChecker *integrity.PeriodicChecker
-=======
+
 	// FailureCoordination tracks ongoing failure handling
 	FailureCoordination map[node.NodeID]*FailureCoordinationInfo
 
 	// For canceling takeover timers
 	takeoverTimers map[node.NodeID]*time.Timer
->>>>>>> 213517c5
 
 	mu sync.RWMutex
 }
@@ -79,10 +77,10 @@
 type FailureCoordinationInfo struct {
 	// The failed node's zone
 	FailedZone *node.Zone
-
+	
 	// Have we cancelled our takeover timer?
 	TimerCancelled bool
-
+	
 	// Have we initiated a takeover?
 	TakeoverInitiated bool
 }
@@ -138,81 +136,6 @@
 		}
 	}
 
-<<<<<<< HEAD
-	server := &CANServer{
-		Node:       localNode,
-		Router:     router,
-		Store:      store,
-		KeyManager: keyManager,
-		Config:     config,
-	}
-
-	// Initialize the integrity checker if interval is non-zero
-	if config.IntegrityCheckInterval > 0 {
-		server.initIntegrityChecker()
-	}
-
-	return server, nil
-}
-
-// initIntegrityChecker initializes the integrity checker
-func (s *CANServer) initIntegrityChecker() {
-	if s.KeyManager == nil {
-		// No integrity checker needed if encryption is disabled
-		return
-	}
-
-	s.IntegrityChecker = integrity.NewPeriodicChecker(s.Store, s.KeyManager, s.Config.IntegrityCheckInterval)
-
-	// Custom handler for corruption events
-	s.IntegrityChecker.OnCorruptionFound = func(key string, result *integrity.CheckResult) {
-		log.Printf("Data corruption detected for key %s: %v", key, result.Error)
-
-		if result.RepairedOK {
-			log.Printf("Successfully repaired corrupted data for key %s from replica", key)
-		} else {
-			// If we couldn't repair locally, try to get from other nodes
-			log.Printf("Local repair failed for key %s, attempting to retrieve from network", key)
-			ctx, cancel := context.WithTimeout(context.Background(), 30*time.Second)
-			defer cancel()
-
-			// Try to retrieve from network
-			if s.Config.ReplicationFactor > 1 {
-				if err := s.RecoverCorruptedData(ctx, key); err != nil {
-					log.Printf("Network recovery failed for key %s: %v", key, err)
-				} else {
-					log.Printf("Successfully recovered corrupted data for key %s from network", key)
-				}
-			}
-		}
-	}
-
-	// Custom handler for check completion
-	s.IntegrityChecker.OnCheckCompleted = func(stats *integrity.IntegrityStats) {
-		log.Printf("Integrity check completed: %d total, %d corrupted, %d repaired, %d unrepaired",
-			stats.TotalChecks, stats.CorruptedData, stats.RepairedData, stats.UnrepairedData)
-	}
-}
-
-// RecoverCorruptedData attempts to recover corrupted data from other nodes in the network
-func (s *CANServer) RecoverCorruptedData(ctx context.Context, key string) error {
-	// This is a simplified implementation
-	// In a real system, you would:
-	// 1. Find nodes that might have replicas of this data
-	// 2. Query those nodes for the data
-	// 3. Verify the integrity of retrieved data
-	// 4. Store the valid data locally
-
-	// For now, we'll just try to get the data from the network as a normal GET
-	_, err := s.Get(ctx, key)
-	if err != nil {
-		return fmt.Errorf("failed to recover data: %w", err)
-	}
-
-	// If we got here, the data was successfully retrieved and is already stored locally
-	log.Printf("Successfully recovered data for key %s from network", key)
-	return nil
-=======
 	// Initialize failure coordination maps
 	server := &CANServer{
 		Node:                localNode,
@@ -224,8 +147,71 @@
 		takeoverTimers:      make(map[node.NodeID]*time.Timer),
 	}
 
+	// Initialize the integrity checker if interval is non-zero
+	if config.IntegrityCheckInterval > 0 {
+		server.initIntegrityChecker()
+	}
+
 	return server, nil
->>>>>>> 213517c5
+}
+
+// initIntegrityChecker initializes the integrity checker
+func (s *CANServer) initIntegrityChecker() {
+	if s.KeyManager == nil {
+		// No integrity checker needed if encryption is disabled
+		return
+	}
+
+	s.IntegrityChecker = integrity.NewPeriodicChecker(s.Store, s.KeyManager, s.Config.IntegrityCheckInterval)
+
+	// Custom handler for corruption events
+	s.IntegrityChecker.OnCorruptionFound = func(key string, result *integrity.CheckResult) {
+		log.Printf("Data corruption detected for key %s: %v", key, result.Error)
+
+		if result.RepairedOK {
+			log.Printf("Successfully repaired corrupted data for key %s from replica", key)
+		} else {
+			// If we couldn't repair locally, try to get from other nodes
+			log.Printf("Local repair failed for key %s, attempting to retrieve from network", key)
+			ctx, cancel := context.WithTimeout(context.Background(), 30*time.Second)
+			defer cancel()
+
+			// Try to retrieve from network
+			if s.Config.ReplicationFactor > 1 {
+				if err := s.RecoverCorruptedData(ctx, key); err != nil {
+					log.Printf("Network recovery failed for key %s: %v", key, err)
+				} else {
+					log.Printf("Successfully recovered corrupted data for key %s from network", key)
+				}
+			}
+		}
+	}
+
+	// Custom handler for check completion
+	s.IntegrityChecker.OnCheckCompleted = func(stats *integrity.IntegrityStats) {
+		log.Printf("Integrity check completed: %d total, %d corrupted, %d repaired, %d unrepaired",
+			stats.TotalChecks, stats.CorruptedData, stats.RepairedData, stats.UnrepairedData)
+	}
+}
+
+// RecoverCorruptedData attempts to recover corrupted data from other nodes in the network
+func (s *CANServer) RecoverCorruptedData(ctx context.Context, key string) error {
+	// This is a simplified implementation
+	// In a real system, you would:
+	// 1. Find nodes that might have replicas of this data
+	// 2. Query those nodes for the data
+	// 3. Verify the integrity of retrieved data
+	// 4. Store the valid data locally
+
+	// For now, we'll just try to get the data from the network as a normal GET
+	_, err := s.Get(ctx, key)
+	if err != nil {
+		return fmt.Errorf("failed to recover data: %w", err)
+	}
+
+	// If we got here, the data was successfully retrieved and is already stored locally
+	log.Printf("Successfully recovered data for key %s from network", key)
+	return nil
 }
 
 // Start starts the CAN server
